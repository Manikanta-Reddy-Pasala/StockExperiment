{% extends "base.html" %}

{% block title %}Brokers{% endblock %}

{% block content %}
<div class="row g-4">
    <div class="col-12">
        <div class="card hover-lift animate-fade-in-up">
            <div class="card-header bg-gradient-primary text-white">
                <h5 class="card-title mb-0 text-white">
                    <i class="bi bi-building me-2"></i>Broker Management
                </h5>
            </div>
            <div class="card-body">
                <!-- Broker Selection -->
                <div class="row mb-4">
                    <div class="col-12">
                        <div class="card">
                            <div class="card-header bg-light">
                                <h6 class="card-title mb-0">
                                    <i class="bi bi-gear me-2"></i>Select Broker
                                </h6>
                            </div>
                            <div class="card-body">
                                <div class="row align-items-center">
                                    <div class="col-md-6">
                                        <label for="broker-selector" class="form-label">Choose Broker</label>
                                        <select class="form-select" id="broker-selector">
                                            <option value="fyers">FYERS</option>
                                            <option value="zerodha">Zerodha</option>
                                            <option value="simulator">Simulator</option>
                                        </select>
                                    </div>
                                    <div class="col-md-6">
                                        <label class="form-label">Quick Actions</label>
                                        <div class="d-flex gap-2">
                                            <button class="btn btn-primary" id="go-to-broker">
                                                <i class="bi bi-arrow-right me-1"></i> Go to Broker
                                            </button>
                                            <button class="btn btn-outline-primary" id="test-current-broker">
                                                <i class="bi bi-wifi me-1"></i> Test Connection
                                            </button>
                                        </div>
                                    </div>
                                </div>
                            </div>
                        </div>
                    </div>
                </div>

                <!-- Available Brokers -->
                <div class="row">
                    <!-- FYERS Broker Card -->
                    <div class="col-lg-4 mb-4">
                        <div class="card h-100 broker-card">
                            <div class="card-header bg-light">
                                <div class="d-flex justify-content-between align-items-center">
                                    <h6 class="card-title mb-0">
                                        <i class="bi bi-building text-primary me-2"></i>FYERS
                                    </h6>
                                    <span class="badge bg-success">Available</span>
                                </div>
                            </div>
                            <div class="card-body">
                                <p class="card-text">Professional trading platform with advanced features and real-time market data.</p>
                                <ul class="list-unstyled">
                                    <li><i class="bi bi-check-circle text-success me-2"></i>Real-time Market Data</li>
                                    <li><i class="bi bi-check-circle text-success me-2"></i>Advanced Order Types</li>
                                    <li><i class="bi bi-check-circle text-success me-2"></i>Portfolio Management</li>
                                    <li><i class="bi bi-check-circle text-success me-2"></i>OAuth2 Authentication</li>
                                </ul>
                                <div class="d-grid gap-2">
                                    <button class="btn btn-primary" onclick="selectBroker('fyers')">
                                        <i class="bi bi-arrow-right me-1"></i> Configure FYERS
                                    </button>
                                </div>
                            </div>
                        </div>
                    </div>

                    <!-- Zerodha Broker Card -->
                    <div class="col-lg-4 mb-4">
                        <div class="card h-100 broker-card">
                            <div class="card-header bg-light">
                                <div class="d-flex justify-content-between align-items-center">
                                    <h6 class="card-title mb-0">
                                        <i class="bi bi-building text-primary me-2"></i>Zerodha
                                    </h6>
                                    <span class="badge bg-warning">Coming Soon</span>
                                </div>
                            </div>
                            <div class="card-body">
                                <p class="card-text">India's largest stock broker with Kite Connect API integration.</p>
                                <ul class="list-unstyled">
                                    <li><i class="bi bi-clock text-warning me-2"></i>Kite Connect API</li>
                                    <li><i class="bi bi-clock text-warning me-2"></i>NSE & BSE Support</li>
                                    <li><i class="bi bi-clock text-warning me-2"></i>F&O Trading</li>
                                    <li><i class="bi bi-clock text-warning me-2"></i>Real-time Data</li>
                                </ul>
                                <div class="d-grid gap-2">
                                    <button class="btn btn-outline-secondary" disabled>
                                        <i class="bi bi-hourglass-split me-1"></i> Coming Soon
                                    </button>
                                </div>
                            </div>
                        </div>
                    </div>

                    <!-- Simulator Broker Card -->
                    <div class="col-lg-4 mb-4">
                        <div class="card h-100 broker-card">
                            <div class="card-header bg-light">
                                <div class="d-flex justify-content-between align-items-center">
                                    <h6 class="card-title mb-0">
                                        <i class="bi bi-cpu text-primary me-2"></i>Simulator
                                    </h6>
                                    <span class="badge bg-info">Ready</span>
                                </div>
                            </div>
                            <div class="card-body">
<<<<<<< HEAD
                                <p class="card-text">Virtual trading environment for testing strategies without real money.</p>
                                <ul class="list-unstyled">
                                    <li><i class="bi bi-check-circle text-success me-2"></i>Virtual Trading</li>
                                    <li><i class="bi bi-check-circle text-success me-2"></i>Risk-free Testing</li>
                                    <li><i class="bi bi-check-circle text-success me-2"></i>Real-time Simulation</li>
                                    <li><i class="bi bi-check-circle text-success me-2"></i>No Configuration</li>
                                </ul>
                                <div class="d-grid gap-2">
                                    <button class="btn btn-info" onclick="selectBroker('simulator')">
                                        <i class="bi bi-arrow-right me-1"></i> Use Simulator
                                    </button>
=======
                                
                                <!-- FYERS OAuth2 Configuration -->
                                <div class="mb-4">
                        
        
                                    
                                    <form id="fyers-oauth-form">
                                        <div class="row">
                                            <div class="col-md-4 mb-3">
                                                <label for="fyers-oauth-client-id" class="form-label">
                                                    <i class="bi bi-person-badge me-1"></i>App ID (Client ID)
                                                </label>
                                                <input type="text" class="form-control" id="fyers-oauth-client-id" 
                                                       placeholder="Enter your FYERS App ID" required>
                                                <div class="form-text">Your FYERS App ID from API dashboard</div>
                                            </div>
                                            <div class="col-md-4 mb-3">
                                                <label for="fyers-oauth-secret-key" class="form-label">
                                                    <i class="bi bi-key me-1"></i>App Secret
                                                </label>
                                                <input type="password" class="form-control" id="fyers-oauth-secret-key" 
                                                       placeholder="Enter your FYERS App Secret" required>
                                                <div class="form-text">Your FYERS App Secret from API dashboard</div>
                                            </div>
                                            <div class="col-md-4 mb-3">
                                                <label for="fyers-oauth-redirect-uri" class="form-label">
                                                    <i class="bi bi-link-45deg me-1"></i>Redirect URI
                                                </label>
                                                <input type="url" class="form-control" id="fyers-oauth-redirect-uri" 
                                                       value="https://trade.fyers.in/api-login/redirect-uri/index.html" required>
                                                <div class="form-text">Your App's Redirect URI from API dashboard</div>
                                            </div>
                                        </div>
                   
                                        
                                        <div class="d-flex justify-content-between align-items-center mb-3">
                                   
                                            <button type="button" class="btn btn-primary" id="save-oauth-config">
                                                <i class="bi bi-save me-2"></i> Save Configuration
                                            </button>
                                        </div>
                                        
                                    </form>
>>>>>>> 150e7fcf
                                </div>
                            </div>
                        </div>
                    </div>
                </div>
            </div>
        </div>
    </div>
</div>
{% endblock %}

{% block scripts %}
<script>
    // Notification function to replace alert popups
    function showNotification(message, type = 'info') {
        // Create notification element
        const notification = document.createElement('div');
        notification.className = `alert alert-${type === 'error' ? 'danger' : type} alert-dismissible fade show position-fixed`;
        notification.style.cssText = 'top: 20px; right: 20px; z-index: 9999; min-width: 300px;';
        notification.innerHTML = `
            ${message}
            <button type="button" class="btn-close" data-bs-dismiss="alert"></button>
        `;
        
        // Add to page
        document.body.appendChild(notification);
        
        // Auto remove after 5 seconds
        setTimeout(() => {
            if (notification.parentNode) {
                notification.remove();
            }
        }, 5000);
    }
    
    // Select broker and navigate to its page
    function selectBroker(broker) {
        if (broker === 'zerodha') {
            showNotification('Zerodha integration is coming soon! Please use FYERS or Simulator for now.', 'info');
            return;
        }
        
        // Navigate to the specific broker page
        window.location.href = `/brokers/${broker}`;
    }
    
    // Get current broker from settings and redirect
    async function getCurrentBrokerAndRedirect() {
        try {
            const response = await fetch('/api/settings', {
                credentials: 'same-origin'
            });
            
            if (response.ok) {
                const data = await response.json();
                if (data.success && data.settings && data.settings.broker_provider) {
                    const currentBroker = data.settings.broker_provider;
                    document.getElementById('broker-selector').value = currentBroker;
                    
                    // Auto-redirect to the current broker page
                    if (currentBroker !== 'zerodha') {
                        window.location.href = `/brokers/${currentBroker}`;
                    }
                }
            }
        } catch (error) {
            console.error('Error getting current broker:', error);
        }
    }
    
    // Go to selected broker
    function goToSelectedBroker() {
        const selectedBroker = document.getElementById('broker-selector').value;
        selectBroker(selectedBroker);
    }
    
    // Test connection for selected broker
    async function testSelectedBroker() {
        const selectedBroker = document.getElementById('broker-selector').value;
        
        if (selectedBroker === 'zerodha') {
            showNotification('Zerodha integration is coming soon! Please use FYERS or Simulator for now.', 'info');
            return;
        }
        
        try {
            const response = await fetch(`/api/brokers/${selectedBroker}/test`, {
                method: 'POST'
            });
            const data = await response.json();
            
            if (data.success) {
                showNotification(`${selectedBroker.toUpperCase()} connection test successful!`, 'success');
            } else {
                showNotification(`${selectedBroker.toUpperCase()} connection test failed: ${data.message || 'Unknown error'}`, 'error');
            }
        } catch (error) {
            showNotification(`Error testing ${selectedBroker.toUpperCase()} connection: ${error.message}`, 'error');
        }
    }

    // Initialize page
    document.addEventListener('DOMContentLoaded', function() {
        // Event listeners
        document.getElementById('go-to-broker').addEventListener('click', goToSelectedBroker);
        document.getElementById('test-current-broker').addEventListener('click', testSelectedBroker);
        
        // Get current broker from settings and redirect
        getCurrentBrokerAndRedirect();
    });
</script>
{% endblock %}
<|MERGE_RESOLUTION|>--- conflicted
+++ resolved
@@ -118,7 +118,6 @@
                                 </div>
                             </div>
                             <div class="card-body">
-<<<<<<< HEAD
                                 <p class="card-text">Virtual trading environment for testing strategies without real money.</p>
                                 <ul class="list-unstyled">
                                     <li><i class="bi bi-check-circle text-success me-2"></i>Virtual Trading</li>
@@ -130,51 +129,6 @@
                                     <button class="btn btn-info" onclick="selectBroker('simulator')">
                                         <i class="bi bi-arrow-right me-1"></i> Use Simulator
                                     </button>
-=======
-                                
-                                <!-- FYERS OAuth2 Configuration -->
-                                <div class="mb-4">
-                        
-        
-                                    
-                                    <form id="fyers-oauth-form">
-                                        <div class="row">
-                                            <div class="col-md-4 mb-3">
-                                                <label for="fyers-oauth-client-id" class="form-label">
-                                                    <i class="bi bi-person-badge me-1"></i>App ID (Client ID)
-                                                </label>
-                                                <input type="text" class="form-control" id="fyers-oauth-client-id" 
-                                                       placeholder="Enter your FYERS App ID" required>
-                                                <div class="form-text">Your FYERS App ID from API dashboard</div>
-                                            </div>
-                                            <div class="col-md-4 mb-3">
-                                                <label for="fyers-oauth-secret-key" class="form-label">
-                                                    <i class="bi bi-key me-1"></i>App Secret
-                                                </label>
-                                                <input type="password" class="form-control" id="fyers-oauth-secret-key" 
-                                                       placeholder="Enter your FYERS App Secret" required>
-                                                <div class="form-text">Your FYERS App Secret from API dashboard</div>
-                                            </div>
-                                            <div class="col-md-4 mb-3">
-                                                <label for="fyers-oauth-redirect-uri" class="form-label">
-                                                    <i class="bi bi-link-45deg me-1"></i>Redirect URI
-                                                </label>
-                                                <input type="url" class="form-control" id="fyers-oauth-redirect-uri" 
-                                                       value="https://trade.fyers.in/api-login/redirect-uri/index.html" required>
-                                                <div class="form-text">Your App's Redirect URI from API dashboard</div>
-                                            </div>
-                                        </div>
-                   
-                                        
-                                        <div class="d-flex justify-content-between align-items-center mb-3">
-                                   
-                                            <button type="button" class="btn btn-primary" id="save-oauth-config">
-                                                <i class="bi bi-save me-2"></i> Save Configuration
-                                            </button>
-                                        </div>
-                                        
-                                    </form>
->>>>>>> 150e7fcf
                                 </div>
                             </div>
                         </div>
@@ -286,4 +240,4 @@
         getCurrentBrokerAndRedirect();
     });
 </script>
-{% endblock %}
+{% endblock %}